--- conflicted
+++ resolved
@@ -1,11 +1,5 @@
 {
   "lerna": "2.4.0",
-  "packages": [
-    "packages/*"
-  ],
-<<<<<<< HEAD
+  "packages": ["packages/*"],
   "version": "6.0.0-alpha.3"
-=======
-  "version": "5.7.3"
->>>>>>> 20cbbaf2
 }