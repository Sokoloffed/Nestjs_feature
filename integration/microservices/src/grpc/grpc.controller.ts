import { Body, Controller, HttpCode, Post } from '@nestjs/common';
import {
  Client,
  ClientGrpc,
  GrpcMethod,
  GrpcStreamCall,
  GrpcStreamMethod,
  Transport,
} from '@nestjs/microservices';
import { join } from 'path';
import { Observable, of } from 'rxjs';

@Controller()
export class GrpcController {
  @Client({
    transport: Transport.GRPC,
    options: {
      package: 'math',
      protoPath: join(__dirname, 'math.proto'),
    },
  })
  client: ClientGrpc;

  @Client({
    transport: Transport.GRPC,
    options: {
      package: ['math', 'math2'],
      protoPath: [join(__dirname, 'math.proto'), join(__dirname, 'math2.proto')],
    },
  })
  client2: ClientGrpc;

  @Post()
  @HttpCode(200)
  call(@Body() data: number[]): Observable<number> {
    const svc = this.client.getService<any>('Math');
    return svc.sum({ data });
  }

  @Post()
  @HttpCode(200)
  call2(@Body() data: number[]): Observable<number> {
    const svc = this.client2.getService<any>('Math2');
    return svc.sum({ data });
  }

  @GrpcMethod('Math')
  async sum({ data }: { data: number[] }): Promise<any> {
    return of({
      result: data.reduce((a, b) => a + b),
    });
  }

<<<<<<< HEAD
  @GrpcMethod('Math2')
  async sum2({ data }: { data: number[] }): Promise<any> {
    return of({
      result: data.reduce((a, b) => a + b),
=======
  @GrpcStreamMethod('Math')
  async sumStream(messages: Observable<any>): Promise<any> {
    return new Promise<any>((resolve, reject) => {
      messages.subscribe(
        msg => {
          resolve({
            result: msg.data.reduce((a, b) => a + b),
          });
        },
        err => {
          reject(err);
        },
      );
    });
  }

  @GrpcStreamCall('Math')
  async sumStreamPass(stream: any) {
    stream.on('data', (msg: any) => {
      stream.write({ result: msg.data.reduce((a, b) => a + b) });
>>>>>>> 12706497
    });
  }
}<|MERGE_RESOLUTION|>--- conflicted
+++ resolved
@@ -37,13 +37,6 @@
     return svc.sum({ data });
   }
 
-  @Post()
-  @HttpCode(200)
-  call2(@Body() data: number[]): Observable<number> {
-    const svc = this.client2.getService<any>('Math2');
-    return svc.sum({ data });
-  }
-
   @GrpcMethod('Math')
   async sum({ data }: { data: number[] }): Promise<any> {
     return of({
@@ -51,12 +44,6 @@
     });
   }
 
-<<<<<<< HEAD
-  @GrpcMethod('Math2')
-  async sum2({ data }: { data: number[] }): Promise<any> {
-    return of({
-      result: data.reduce((a, b) => a + b),
-=======
   @GrpcStreamMethod('Math')
   async sumStream(messages: Observable<any>): Promise<any> {
     return new Promise<any>((resolve, reject) => {
@@ -77,7 +64,20 @@
   async sumStreamPass(stream: any) {
     stream.on('data', (msg: any) => {
       stream.write({ result: msg.data.reduce((a, b) => a + b) });
->>>>>>> 12706497
     });
   }
+
+  @GrpcMethod('Math2')
+  async sum2({ data }: { data: number[] }): Promise<any> {
+    return of({
+      result: data.reduce((a, b) => a + b),
+    });
+  }
+
+  @Post()
+  @HttpCode(200)
+  call2(@Body() data: number[]): Observable<number> {
+    const svc = this.client2.getService<any>('Math2');
+    return svc.sum({ data });
+  }
 }