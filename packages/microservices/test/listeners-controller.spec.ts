import { Scope } from '@nestjs/common';
import { ApplicationConfig } from '@nestjs/core';
import { ExecutionContextHost } from '@nestjs/core/helpers/execution-context-host';
import { NestContainer } from '@nestjs/core/injector/container';
import { Injector } from '@nestjs/core/injector/injector';
import { InstanceWrapper } from '@nestjs/core/injector/instance-wrapper';
import { expect } from 'chai';
import * as sinon from 'sinon';
import { MetadataScanner } from '../../core/metadata-scanner';
import { ClientProxyFactory } from '../client';
import { ClientsContainer } from '../container';
import { ExceptionFiltersContext } from '../context/exception-filters-context';
import { RpcContextCreator } from '../context/rpc-context-creator';
import { ListenerMetadataExplorer } from '../listener-metadata-explorer';
import { ListenersController } from '../listeners-controller';

describe('ListenersController', () => {
  let instance: ListenersController,
    explorer: sinon.SinonMock,
    metadataExplorer: ListenerMetadataExplorer,
    server: any,
    addSpy: sinon.SinonSpy,
    proxySpy: sinon.SinonSpy,
    container: NestContainer,
    injector: Injector,
    rpcContextCreator: RpcContextCreator,
    exceptionFiltersContext: ExceptionFiltersContext;

  before(() => {
    metadataExplorer = new ListenerMetadataExplorer(new MetadataScanner());
    explorer = sinon.mock(metadataExplorer);
  });
  beforeEach(() => {
    container = new NestContainer();
    injector = new Injector();
    exceptionFiltersContext = new ExceptionFiltersContext(
      container,
      new ApplicationConfig(),
    );
    rpcContextCreator = sinon.createStubInstance(RpcContextCreator) as any;
    proxySpy = sinon.spy();
    (rpcContextCreator as any).create.callsFake(() => proxySpy);
    instance = new ListenersController(
      new ClientsContainer(),
      rpcContextCreator,
      container,
      injector,
      ClientProxyFactory,
      exceptionFiltersContext,
    );
    (instance as any).metadataExplorer = metadataExplorer;
    addSpy = sinon.spy();
    server = {
      addHandler: addSpy,
    };
  });

  describe('registerPatternHandlers', () => {
    const handlers = [
      { pattern: 'test', targetCallback: 'tt' },
      { pattern: 'test2', targetCallback: '2' },
    ];

    beforeEach(() => {
      sinon.stub(container, 'getModuleByKey').callsFake(() => ({} as any));
    });
    it(`should call "addHandler" method of server for each pattern handler`, () => {
      explorer.expects('explore').returns(handlers);
      instance.registerPatternHandlers(new InstanceWrapper(), server, '');
      expect(addSpy.calledTwice).to.be.true;
    });
    describe('when request scoped', () => {
      it(`should call "addHandler" with deffered proxy`, () => {
        explorer.expects('explore').returns(handlers);
        instance.registerPatternHandlers(
          new InstanceWrapper({ scope: Scope.REQUEST }),
          server,
          '',
        );
        expect(addSpy.calledTwice).to.be.true;
      });
    });
  });

  describe('createRequestScopedHandler', () => {
    let handleSpy: sinon.SinonSpy;

    beforeEach(() => {
      handleSpy = sinon.spy();
      sinon.stub(exceptionFiltersContext, 'create').callsFake(
        () =>
          ({
            handle: handleSpy,
          } as any),
      );

      sinon
        .stub(instance as any, 'registerRequestProvider')
        .callsFake(() => ({} as any));
    });

    describe('when "loadPerContext" resolves', () => {
      const moduleKey = 'moduleKey';
      const methodKey = 'methodKey';
      const module = {
        controllers: new Map(),
      } as any;
      const pattern = {};
      const wrapper = new InstanceWrapper({ instance: { [methodKey]: {} } });

      it('should pass all arguments to the proxy chain', async () => {
        sinon
          .stub(injector, 'loadPerContext')
          .callsFake(() => Promise.resolve({}));
        const handler = instance.createRequestScopedHandler(
          wrapper,
          pattern,
          module,
          moduleKey,
          methodKey,
        );
        await handler('data', 'metadata');

        expect(proxySpy.called).to.be.true;
        expect(proxySpy.getCall(0).args[0]).to.be.eql('data');
        expect(proxySpy.getCall(0).args[1]).to.be.eql('metadata');
      });
    });

    describe('when "loadPerContext" throws', () => {
      const moduleKey = 'moduleKey';
      const methodKey = 'methodKey';
      const module = {
        controllers: new Map(),
      } as any;
      const pattern = {};
      const wrapper = new InstanceWrapper({ instance: { [methodKey]: {} } });

      it('should delegete error to exception filters', async () => {
        sinon.stub(injector, 'loadPerContext').callsFake(() => {
          throw new Error();
        });
        const handler = instance.createRequestScopedHandler(
          wrapper,
          pattern,
          module,
          moduleKey,
          methodKey,
        );
        await handler([]);

        expect(handleSpy.called).to.be.true;
        expect(handleSpy.getCall(0).args[0]).to.be.instanceOf(Error);
        expect(handleSpy.getCall(0).args[1]).to.be.instanceOf(
          ExecutionContextHost,
        );
      });
    });
  });

  describe('assignClientToInstance', () => {
    it('should assing client to instance', () => {
      const propertyKey = 'key';
      const object = {};
      const client = { test: true };
      instance.assignClientToInstance(object, propertyKey, client);

      expect(object[propertyKey]).to.be.eql(client);
    });
  });

  describe('assignClientsToProperties', () => {
    class TestClass {}

    it('should bind all clients to properties', () => {
      const controller = new TestClass();
      const metadata = [
        {
          property: 'key',
          metadata: {},
        },
      ];
      sinon
        .stub((instance as any).metadataExplorer, 'scanForClientHooks')
        .callsFake(() => metadata);

      const assignClientToInstanceSpy = sinon.spy(
        instance,
        'assignClientToInstance',
      );
<<<<<<< HEAD

      instance.bindClientsToProperties(controller);
=======
      instance.assignClientsToProperties(controller);
>>>>>>> d01a798d

      expect(assignClientToInstanceSpy.calledOnce).to.be.true;
    });
  });
});<|MERGE_RESOLUTION|>--- conflicted
+++ resolved
@@ -188,12 +188,7 @@
         instance,
         'assignClientToInstance',
       );
-<<<<<<< HEAD
-
-      instance.bindClientsToProperties(controller);
-=======
       instance.assignClientsToProperties(controller);
->>>>>>> d01a798d
 
       expect(assignClientToInstanceSpy.calledOnce).to.be.true;
     });
