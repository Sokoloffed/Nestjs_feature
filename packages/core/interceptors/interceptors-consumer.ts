--- conflicted
+++ resolved
@@ -28,17 +28,7 @@
       };
       return interceptors[i].intercept(context, handler);
     };
-<<<<<<< HEAD
     return nextFn()();
-=======
-    */
-    const result$ = await interceptors.reduce(
-      async (stream$, interceptor) =>
-        interceptor.intercept(context, await stream$),
-      Promise.resolve(start$),
-    );
-    return result$.toPromise();
->>>>>>> df9c8215
   }
 
   public createContext(
