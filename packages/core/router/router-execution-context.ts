--- conflicted
+++ resolved
@@ -300,20 +300,8 @@
       data,
     }: { metatype: unknown; type: RouteParamtypes; data: unknown },
     pipes: PipeTransform[],
-<<<<<<< HEAD
-  ): Promise<any> {
-    if (
-      (type === RouteParamtypes.BODY ||
-        type === RouteParamtypes.QUERY ||
-        type === RouteParamtypes.PARAM ||
-        type === RouteParamtypes.HOST ||
-        isString(type)) &&
-      !isEmpty(pipes)
-    ) {
-=======
   ): Promise<unknown> {
     if (!isEmpty(pipes)) {
->>>>>>> 5cca4956
       return this.pipesConsumer.apply(
         value,
         { metatype, type, data } as any,
