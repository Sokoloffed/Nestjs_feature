--- conflicted
+++ resolved
@@ -15,11 +15,7 @@
 } from '@nestjs/common/constants';
 import { RouteParamsMetadata } from '@nestjs/common/decorators';
 import { RouteParamtypes } from '@nestjs/common/enums/route-paramtypes.enum';
-<<<<<<< HEAD
-import { ContextType, Controller, Transform } from '@nestjs/common/interfaces';
-=======
-import { Controller } from '@nestjs/common/interfaces';
->>>>>>> d3bea8a2
+import { ContextType, Controller } from '@nestjs/common/interfaces';
 import {
   isEmpty,
   isFunction,
